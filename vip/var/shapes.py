#! /usr/bin/env python

"""
Module with various functions.
"""

from __future__ import division

__author__ = 'C. Gomez @ ULg'
__all__ = ['dist',
           'frame_center',
           'get_square',
           'get_square_robust',
           'get_circle',
           'get_ellipse',
           'get_annulus',
           'get_annulus_quad',
           'get_annulus_cube',
           'get_ell_annulus',
           'mask_circle',
           'create_ringed_spider_mask']

import numpy as np
from skimage.draw import polygon, circle


def create_ringed_spider_mask(im_shape, ann_out, ann_in=0, sp_width=10, sp_angle=0):
    """
    Mask out information is outside the annulus and inside the spiders (zeros).

    Parameters
    ----------
    im_shape : tuple of int
        Tuple of length two with 2d array shape (Y,X).
    ann_out : int
        Outer radius of the annulus.
    ann_in : int
        Inner radius of the annulus.
    sp_width : int
        Width of the spider arms (3 branches).
    sp_angle : int
        angle of the first spider arm (on the positive horizontal axis) in
        counter-clockwise sense.

    Returns
    -------
    mask : array_like
        2d array of zeros and ones.

    """
    mask = np.zeros(im_shape)

    s = im_shape[0]
    r = s/2.
    theta = np.arctan2(sp_width/2., r)

    t0 = np.array([theta,np.pi-theta,np.pi+theta,np.pi*2.-theta])
    t1 = t0 + sp_angle/180. * np.pi
    t2 = t1 + np.pi/3.
    t3 = t2 + np.pi/3.

    x1 = r * np.cos(t1) + s/2.
    y1 = r * np.sin(t1) + s/2.
    x2 = r * np.cos(t2) + s/2.
    y2 = r * np.sin(t2) + s/2.
    x3 = r * np.cos(t3) + s/2.
    y3 = r * np.sin(t3) + s/2.

    rr1, cc1 = polygon(y1, x1)
    rr2, cc2 = polygon(y2, x2)
    rr3, cc3 = polygon(y3, x3)

    cy, cx = frame_center(mask)
    rr0, cc0 = circle(cy, cx, min(ann_out, cy))
    rr4, cc4 = circle(cy, cx, ann_in)

    mask[rr0,cc0] = 1
    mask[rr1,cc1] = 0
    mask[rr2,cc2] = 0
    mask[rr3,cc3] = 0
    mask[rr4,cc4] = 0
    return mask


def dist(yc,xc,y1,x1):
    """ Returns the Euclidean distance between two points.
    """
    return np.sqrt((yc-y1)**2+(xc-x1)**2)


def frame_center(array, verbose=False):
    """ Returns the coordinates y,x of a frame central pixel if the sides are
    odd numbers. Python uses 0-based indexing, so the coordinates of the central
    pixel of a 5x5 pixels frame are (2,2). Those are as well the coordinates of
    the center of that pixel (sub-pixel center of the frame).
    """
    y = array.shape[0]/2.
    x = array.shape[1]/2.

    # If frame size is even
    if array.shape[0]%2==0:
        cy = np.ceil(y)
    else:
        cy = np.ceil(y) - 1    # side length/2 - 1, python has 0-based indexing
    if array.shape[1]%2==0:
        cx = np.ceil(x)
    else:
        cx = np.ceil(x) - 1

    cy = int(cy); cx = int(cx)
    if verbose:
        print 'Center px coordinates at x,y = ({:},{:})'.format(cy, cx)
    return cy, cx


def get_square(array, size, y, x, position=False):
    """ Returns an square subframe.

    Parameters
    ----------
    array : array_like
        Input frame.
    size : int, odd
        Size of the subframe.
    y, x : int
        Coordinates of the center of the subframe.
    position : {False, True}, optional
        If set to True return also the coordinates of the bottom-left vertex.

    Returns
    -------
    array_view : array_like
        Sub array.

    """
    if not array.ndim==2:
        raise TypeError('Input array is not a frame or 2d array.')

    if size%2!=0:  size -= 1 # making it odd to get the wing
<<<<<<< HEAD
    wing = size/2
    # wing is added to the sides of the subframe center. Note the +1 when
=======
    wing = int(size/2)
    # wing is added to the sides of the subframe center. Note the +1 when 
>>>>>>> 28054222
    # closing the interval (python doesn't include the endpoint)
    array_view = array[int(y-wing):int(y+wing+1),
                       int(x-wing):int(x+wing+1)].copy()

    if position:
        return array_view, y-wing, x-wing
    else:
        return array_view


def get_square_robust(array, size, y, x, position=False,
                      out_borders='reduced_square', return_wings=False,
                      strict=False):
    """
    Returns a square subframe from a larger array robustly (different options in
    case the requested subframe outpasses the borders of the larger array.

    Parameters
    ----------
    array : array_like
        Input frame.
    size : int, ideally odd
        Size of the subframe to be returned.
    y, x : int
        Coordinates of the center of the subframe.
    position : bool, {False, True}, optional
        If set to True, returns also the coordinates of the left bottom vertex.
    out_borders: string {'reduced_square','rectangular', 'whatever'}, optional
        Option that set what to do if the provided size is such that the
        sub-array exceeds the borders of the array:
            - 'reduced_square' (default) -> returns a smaller square sub-array:
            the biggest that fits within the borders of the array (warning msg)
            - 'rectangular' -> returns a cropped sub-array with only the part
            that fits within the borders of the array; thus a rectangle (warning
            msg)
            - 'whatever' -> returns a square sub-array of the requested size,
            but filled with zeros where it outpasses the borders of the array
            (warning msg)
    return_wings: bool, {False,True}, optional
        If True, the function only returns the size of the sub square
        (this can be used to test that there will not be any size reduction of
        the requested square beforehand)
    strict: bool, {False, True}, optional
        Set to True when you want an error to be raised if the size is not an
        odd number. Else, the subsquare will be computed even if size is an even
        number. In the later case, the center is placed in such a way that
        frame_center function of the sub_array would give the input center
        (at pixel = half dimension minus 1).

    Returns
    -------
    default:
    array_view : array_like
        Sub array of the requested dimensions (or smaller depending on its
        location in the original array and the selected out_borders option)

    if position is set to True and return_wing to False:
    array_view, y_coord, x_coord: array_like, int, int
        y_coord and x_coord are the indices of the left bottom vertex

    if return_wing is set to True:
    wing: int
        the semi-size of the square in agreement with the out_borders option
    """
    if not array.ndim == 2:
        raise TypeError('Input array is not a frame or 2d array.')

    n_y = array.shape[0]
    n_x = array.shape[1]

    if strict:
        if size%2==0:
            raise ValueError('The given size of the sub-square should be odd.')
        wing_bef = int((size-1)/2)
        wing_aft = wing_bef
    else:
        if size%2==0:
            wing_bef = (size/2)-1
            wing_aft = size/2
        else:
            wing_bef = int((size-1)/2)
            wing_aft = wing_bef

    #Consider the case of the sub-array exceeding the array
    if (y-wing_bef < 0 or y+wing_aft+1 >= n_y or x-wing_bef < 0 or
        x+wing_aft+1 >= n_x):
        if out_borders=='reduced_square':
            wing_bef = min(y,x,n_y-1-y,n_x-1-x)
            wing_aft = wing_bef
            msg = "!!! WARNING: The size of the square sub-array was reduced"+\
                  " to fit within the borders of the array. Now, wings = "+\
                  str(wing_bef)+"px x "+str(wing_aft)+ "px !!!"
            print msg
        elif out_borders=='rectangular':
            wing_y = min(y,n_y-1-y)
            wing_x = min(x,n_x-1-x)
            y_init = y-wing_y
            y_fin = y+wing_y+1
            x_init = x-wing_x
            x_fin = x+wing_x+1
            array_view = array[int(y_init):int(y_fin), int(x_init):int(x_fin)]
            msg = "!!! WARNING: The square sub-array was changed to a "+\
                  "rectangular sub-array to fit within the borders of the "+\
                  "array. Now, [y_init,yfin]= ["+ str(y_init)+", "+ str(y_fin)+\
                  "] and [x_init,x_fin] = ["+ str(x_init)+", "+ str(x_fin)+ "]."
            print msg
            if position:
                return array_view, y_init, x_init
            else:
                return array_view
        else:
            msg = "!!! WARNING: The square sub-array was not changed but it"+\
                  " exceeds the borders of the array."
            print msg

    if return_wings: return wing_bef,wing_aft

    else:
        # wing is added to the sides of the subframe center. Note the +1 when
        # closing the interval (python doesn't include the endpoint)
<<<<<<< HEAD
        array_view = array[int(y-wing_bef):int(y+wing_aft+1), int(x-wing_bef):int(x+wing_aft+1)].copy()
=======
        array_view = array[int(y-wing_bef):int(y+wing_aft+1),
                           int(x-wing_bef):int(x+wing_aft+1)].copy()
>>>>>>> 28054222
        if position: return array_view, y-wing_bef, x-wing_bef
        else: return array_view


def get_circle(array, radius, output_values=False, cy=None, cx=None):
    """Returns a centered circular region from a 2d ndarray. All the rest
    pixels are set to zeros.

    Parameters
    ----------
    array : array_like
        Input 2d array or image.
    radius : int
        The radius of the circular region.
    output_values : {False, True}
        Sets the type of output.
    cy, cx : int
        Coordinates of the circle center.

    Returns
    -------
    values : array_like
        1d array with the values of the pixels in the circular region.
    array_masked : array_like
        Input array with the circular mask applied.
    """
    if not array.ndim == 2:
        raise TypeError('Input array is not a frame or 2d array.')
    sy, sx = array.shape
    if not cy and not cx:
        cy, cx = frame_center(array, verbose=False)

    yy, xx = np.ogrid[:sy, :sx]                                                 # ogrid is a multidim mesh creator (faster than mgrid)
    circle = (yy - cy)**2 + (xx - cx)**2                                        # eq of circle. squared distance to the center
    circle_mask = circle < radius**2                                            # mask of 1's and 0's
    if output_values:
        values = array[circle_mask]
        return values
    else:
        array_masked = array*circle_mask
        return array_masked


def get_ellipse(array, a, b, PA, output_values=False, cy=None, cx=None,
                output_indices=False):
    """ Returns a centered elliptical region from a 2d ndarray. All the rest
    pixels are set to zeros.

    Parameters
    ----------
    array : array_like
        Input 2d array or image.
    a : float or int
        Semi-major axis.
    b : float or int
        Semi-minor axis.
    PA : deg, float
        The PA of the semi-major axis.
    output_values : {False, True}, optional
        If True returns the values of the pixels in the annulus.
    cy, cx : int
        Coordinates of the circle center.
    output_indices : {False, True}, optional
        If True returns the indices inside the annulus.

    Returns
    -------
    Depending on output_values, output_indices:
    values : array_like
        1d array with the values of the pixels in the circular region.
    array_masked : array_like
        Input array with the circular mask applied.
    y, x : array_like
        Coordinates of pixels in circle.
    """

    if not array.ndim == 2:
        raise TypeError('Input array is not a frame or 2d array.')
    sy, sx = array.shape
    if not cy and not cx:
        cy, cx = frame_center(array, verbose=False)

    # Definition of other parameters of the ellipse
    f = np.sqrt(a ** 2 - b ** 2)  # distance between center and foci of the ellipse
    PA_rad = np.deg2rad(PA)
    pos_f1 = (cy + f * np.cos(PA_rad), cx + f * np.sin(PA_rad))  # coords of first focus
    pos_f2 = (cy - f * np.cos(PA_rad), cx - f * np.sin(PA_rad))  # coords of second focus

    yy, xx = np.ogrid[:sy, :sx]
    # ogrid is a multidim mesh creator (faster than mgrid)
    ellipse = dist(yy, xx, pos_f1[0], pos_f1[1]) + dist(yy, xx, pos_f2[0],
                                                        pos_f2[1])
    ellipse_mask = ellipse < 2 * a  # mask of 1's and 0's

    if output_values and not output_indices:
        values = array[ellipse_mask]
        return values
    elif output_indices and not output_values:
        indices = np.array(np.where(ellipse_mask))
        y = indices[0]
        x = indices[1]
        return y, x
    elif output_indices and output_values:
        msg = 'output_values and output_indices cannot be both True.'
        raise ValueError(msg)
    else:
        array_masked = array * ellipse_mask
        return array_masked


def get_annulus(array, inner_radius, width, output_values=False,
                output_indices=False):
    """Returns a centerered annulus from a 2d ndarray. All the rest pixels are
    set to zeros.

    Parameters
    ----------
    array : array_like
        Input 2d array or image.
    inner_radius : float
        The inner radius of the donut region.
    width : int
        The size of the annulus.
    output_values : {False, True}, optional
        If True returns the values of the pixels in the annulus.
    output_indices : {False, True}, optional
        If True returns the indices inside the annulus.

    Returns
    -------
    Depending on output_values, output_indices:
    values : array_like
        1d array with the values of the pixels in the annulus.
    array_masked : array_like
        Input array with the annular mask applied.
    y, x : array_like
        Coordinates of pixels in annulus.
    """
    if not array.ndim == 2:
        raise TypeError('Input array is not a frame or 2d array.')
    array = array.copy()
    cy, cx = frame_center(array)
    yy, xx = np.mgrid[:array.shape[0], :array.shape[1]]
    circle = np.sqrt((xx - cx)**2 + (yy - cy)**2)
    donut_mask = (circle <= (inner_radius + width)) & (circle >= inner_radius)
    if output_values and not output_indices:
        values = array[donut_mask]
        return values
    elif output_indices and not output_values:
        indices = np.array(np.where(donut_mask))
        y = indices[0]
        x = indices[1]
        return y, x
    elif output_indices and output_values:
        raise ValueError('output_values and output_indices cannot be both True.')
    else:
        array_masked = array*donut_mask
        return array_masked


def get_annulus_quad(array, inner_radius, width, output_values=False):
    """ Returns indices or values in quadrants of a centerered annulus from a
    2d ndarray.

    Parameters
    ----------
    array : array_like
        Input 2d array or image.
    inner_radius : int
        The inner radius of the donut region.
    width : int
        The size of the annulus.
    output_values : {False, True}, optional
        If True returns the values of the pixels in the each quadrant instead
        of the indices.

    Returns
    -------
    Depending on output_values:
    values : array_like with shape [4, npix]
        Array with the values of the pixels in each quadrant of annulus.
    ind : array_like with shape [4,2,npix]
        Coordinates of pixels for each quadrant in annulus.

    """
    if not array.ndim == 2:
        raise TypeError('Input array is not a frame or 2d array.')

    cy, cx = frame_center(array)
    xx, yy = np.mgrid[:array.shape[0], :array.shape[1]]
    circle = np.sqrt((xx - cx)**2 + (yy - cy)**2)
    q1 = (circle >= inner_radius) & (circle <= (inner_radius + width)) & (xx >= cx) & (yy <= cy)
    q2 = (circle >= inner_radius) & (circle <= (inner_radius + width)) & (xx <= cx) & (yy <= cy)
    q3 = (circle >= inner_radius) & (circle <= (inner_radius + width)) & (xx <= cx) & (yy >= cy)
    q4 = (circle >= inner_radius) & (circle <= (inner_radius + width)) & (xx >= cx) & (yy >= cy)

    if output_values:
        values = [array[mask] for mask in [q1,q2,q3,q4]]
        return np.array(values)
    else:
        ind = [np.array(np.where(mask)) for mask in [q1,q2,q3,q4]]
        return np.array(ind)


def get_annulus_cube(array, inner_radius, width, output_values=False):
    """ Returns a centerered annulus from a 3d ndarray. All the rest pixels are
    set to zeros.

    Parameters
    ----------
    array : array_like
        Input 2d array or image.
    inner_radius : int
        The inner radius of the donut region.
    width : int
        The size of the annulus.
    output_values : {False, True}, optional
        If True returns the values of the pixels in the annulus.

    Returns
    -------
    Depending on output_values:
    values : array_like
        1d array with the values of the pixels in the circular region.
    array_masked : array_like
        Input array with the annular mask applied.

    """
    if not array.ndim == 3:
        raise TypeError('Input array is not a cube or 3d array.')
    arr_annulus = np.empty_like(array)
    if output_values:
        values = []
        for i in range(array.shape[0]):
            values.append(get_annulus(array[i], inner_radius, width,
                                      output_values=True))
        return np.array(values)
    else:
        for i in range(array.shape[0]):
            arr_annulus[i] = get_annulus(array[i], inner_radius, width)
        return arr_annulus


def get_ell_annulus(array, a, b, PA, width, output_values=False,
                    output_indices=False, cy=None, cx=None):
    """Returns a centered elliptical annulus from a 2d ndarray. All the rest
    pixels are set to zeros.

    Parameters
    ----------
    array : array_like
        Input 2d array or image.
    a : flt
        Semi-major axis.
    b : flt
        Semi-minor axis.
    PA : deg
        The PA of the semi-major axis.
    width : flt
        The size of the annulus along the semi-major axis; it is proportionnally
        thinner along the semi-minor axis).
    output_values : {False, True}, optional
        If True returns the values of the pixels in the annulus.
    output_indices : {False, True}, optional
        If True returns the indices inside the annulus.
    cy,cx: float, optional
        Location of the center of the annulus to be defined. If not provided,
    it assumes the annuli are centered on the frame.

    Returns
    -------
    Depending on output_values, output_indices:
    values : array_like
        1d array with the values of the pixels in the annulus.
    array_masked : array_like
        Input array with the annular mask applied.
    y, x : array_like
        Coordinates of pixels in annulus.

    """
    if not array.ndim == 2:
        raise TypeError('Input array is not a frame or 2d array.')
    if cy is None or cx is None:
        cy, cx = frame_center(array)
    sy, sx = array.shape

    width_a = width
    width_b = width * b / a

    # Definition of big ellipse
    f_big = np.sqrt((a + width_a / 2.) ** 2 - (
    b + width_b / 2.) ** 2)  # distance between center and foci of the ellipse
    PA_rad = np.deg2rad(PA)
    pos_f1_big = (cy + f_big * np.cos(PA_rad),
                  cx + f_big * np.sin(PA_rad))  # coords of first focus
    pos_f2_big = (cy - f_big * np.cos(PA_rad),
                  cx - f_big * np.sin(PA_rad))  # coords of second focus

    # Definition of small ellipse
    f_sma = np.sqrt((a - width_a / 2.) ** 2 - (
    b - width_b / 2.) ** 2)  # distance between center and foci of the ellipse
    pos_f1_sma = (cy + f_sma * np.cos(PA_rad),
                  cx + f_sma * np.sin(PA_rad))  # coords of first focus
    pos_f2_sma = (cy - f_sma * np.cos(PA_rad),
                  cx - f_sma * np.sin(PA_rad))  # coords of second focus

    yy, xx = np.ogrid[:sy, :sx]
    big_ellipse = dist(yy, xx, pos_f1_big[0], pos_f1_big[1]) + dist(yy, xx,
                                                                    pos_f2_big[
                                                                        0],
                                                                    pos_f2_big[
                                                                        1])
    small_ellipse = dist(yy, xx, pos_f1_sma[0], pos_f1_sma[1]) + dist(yy, xx,
                                                                      pos_f2_sma[
                                                                          0],
                                                                      pos_f2_sma[
                                                                          1])
    ell_ann_mask = (big_ellipse < 2 * (a + width / 2.)) & (
    small_ellipse >= 2 * (a - width / 2.))  # mask of 1's and 0's

    if output_values and not output_indices:
        values = array[ell_ann_mask]
        return values
    elif output_indices and not output_values:
        indices = np.array(np.where(ell_ann_mask))
        y = indices[0]
        x = indices[1]
        return y, x
    elif output_indices and output_values:
        msg = 'output_values and output_indices cannot be both True.'
        raise ValueError(msg)
    else:
        array_masked = array * ell_ann_mask
        return array_masked


def mask_circle(array, radius):
    """ Masks (sets pixels to zero) a centered circle from a frame or cube.

    Parameters
    ----------
    array : array_like
        Input frame or cube.
    radius : int
        Radius of the circular aperture.

    Returns
    -------
    array_masked : array_like
        Masked frame or cube.

    """
    if len(array.shape) == 2:
        sy, sx = array.shape
        cy, cx = frame_center(array)
        xx, yy = np.ogrid[:sy, :sx]
        circle = (xx - cx)**2 + (yy - cy)**2    # squared distance to the center
        hole_mask = circle > radius**2
        array_masked = array*hole_mask

    if len(array.shape) == 3:
        n, sy, sx = array.shape
        cy, cx = frame_center(array[0])
        xx, yy = np.ogrid[:sy, :sx]
<<<<<<< HEAD
        circle = (xx - cx)**2 + (yy - cy)**2    # squared distance to the center
        hole_mask = circle > radius**2
=======
        circle = (xx - cx)**2 + (yy -                       cy)**2    # squared distance to the center
        hole_mask = circle > radius**2      
>>>>>>> 28054222
        array_masked = np.empty_like(array)
        for i in range(n):
            array_masked[i] = array[i]*hole_mask

    return array_masked<|MERGE_RESOLUTION|>--- conflicted
+++ resolved
@@ -137,13 +137,8 @@
         raise TypeError('Input array is not a frame or 2d array.')
 
     if size%2!=0:  size -= 1 # making it odd to get the wing
-<<<<<<< HEAD
-    wing = size/2
+    wing = int(size/2)
     # wing is added to the sides of the subframe center. Note the +1 when
-=======
-    wing = int(size/2)
-    # wing is added to the sides of the subframe center. Note the +1 when 
->>>>>>> 28054222
     # closing the interval (python doesn't include the endpoint)
     array_view = array[int(y-wing):int(y+wing+1),
                        int(x-wing):int(x+wing+1)].copy()
@@ -264,12 +259,8 @@
     else:
         # wing is added to the sides of the subframe center. Note the +1 when
         # closing the interval (python doesn't include the endpoint)
-<<<<<<< HEAD
-        array_view = array[int(y-wing_bef):int(y+wing_aft+1), int(x-wing_bef):int(x+wing_aft+1)].copy()
-=======
         array_view = array[int(y-wing_bef):int(y+wing_aft+1),
                            int(x-wing_bef):int(x+wing_aft+1)].copy()
->>>>>>> 28054222
         if position: return array_view, y-wing_bef, x-wing_bef
         else: return array_view
 
@@ -634,13 +625,8 @@
         n, sy, sx = array.shape
         cy, cx = frame_center(array[0])
         xx, yy = np.ogrid[:sy, :sx]
-<<<<<<< HEAD
-        circle = (xx - cx)**2 + (yy - cy)**2    # squared distance to the center
+        circle = (xx - cx)**2 + (yy -                       cy)**2    # squared distance to the center
         hole_mask = circle > radius**2
-=======
-        circle = (xx - cx)**2 + (yy -                       cy)**2    # squared distance to the center
-        hole_mask = circle > radius**2      
->>>>>>> 28054222
         array_masked = np.empty_like(array)
         for i in range(n):
             array_masked[i] = array[i]*hole_mask
