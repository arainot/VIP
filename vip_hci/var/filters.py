--- conflicted
+++ resolved
@@ -312,29 +312,17 @@
 
     elif mode == 'fourier-butter':
         # Designs an n-th order high-pass 2D Butterworth filter
-<<<<<<< HEAD
         filt = 1 - butter2d_lp(array.shape, cutoff=btw_cutoff, n=btw_order)
         array_fft = fft(array)
         fft_new = array_fft * filt
         filtered = ifft(fft_new)
-
-=======
-        filt = butter2d_lp(array.shape, cutoff=btw_cutoff, n=btw_order)
-        filt = 1 - filt
-        array_fft = fft(array)
-        fft_new = array_fft * filt
-        filtered = ifft(fft_new)
->>>>>>> b73709e9
+        
     elif mode == 'hann':
         # TODO: this code could be shortened using np.convolve
         # see http://scipy-cookbook.readthedocs.io/items/SignalSmooth.html
 
         # create a Hanning profile window cut at the chosen frequency:
         npix = array.shape[0]
-<<<<<<< HEAD
-=======
-
->>>>>>> b73709e9
         cutoff = npix/2 * hann_cutoff
         cutoff_inside = round_away(np.minimum(cutoff, (npix/2 - 1))).astype(int)
         winsize = 2*cutoff_inside + 1
