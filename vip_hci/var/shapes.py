#! /usr/bin/env python

"""
Module with various functions.
"""

from __future__ import division, print_function

__author__ = 'Carlos Alberto Gomez Gonzalez'
__all__ = ['dist',
           'frame_center',
           'get_square',
           'get_circle',
           'get_ellipse',
           'get_annulus_segments',
           'get_annulus',
           'get_annulus_cube',
           'get_ell_annulus',
           'mask_circle',
           'create_ringed_spider_mask',
           'matrix_scaling',
           'prepare_matrix',
           'reshape_matrix']

import numpy as np
from skimage.draw import polygon
from skimage.draw import circle
from sklearn.preprocessing import scale


def mask_circle(array, radius, fillwith=0, mode='in'):
    """ Masks the pixels inside/outside (depending on ``mode``) of a centered
    circle from a frame or (3d or 4d) cube, replacing the values with the value
    of ``fillwith``.

    Parameters
    ----------
    array : array_like
        Input frame or cube.
    radius : int
        Radius of the circular aperture.
    fillwith : int, float or np.nan, optional
        Value to put instead of the masked out pixels.
    mode : {'in', 'out'}, optional
        When set to 'in' then the pixels inside the radius are set to
        ``fillwith``. When set to 'out' the pixels outside the circular mask are
        set to ``fillwith``.

    Returns
    -------
    array_masked : array_like
        Masked frame or cube.
    """
    if not isinstance(fillwith, (int, float)):
        raise ValueError('`Fillwith` must be integer, float or np.nan')

    if array.ndim == 2:
        cy, cx = frame_center(array)
    elif array.ndim == 3:
        cy, cx = frame_center(array[0])
    elif array.ndim == 4:
        cy, cx = frame_center(array[0][0])
    else:
        raise ValueError('`Array` must be a 2d, 3d or 4d np.ndarray')

    ind = circle(cy, cx, radius)

    if mode == 'in':
        array_masked = array.copy()
    elif mode == 'out':
        array_masked = np.ones_like(array) * np.nan

    if mode == 'in':
        if array.ndim == 2:
            array_masked[ind] = fillwith
        elif array.ndim == 3:
            array_masked[:, ind[1], ind[0]] = fillwith
        elif array.ndim == 4:
            array_masked[:, :, ind[1], ind[0]] = fillwith

    elif mode == 'out':
        if array.ndim == 2:
            array_masked[ind] = array[ind]
        elif array.ndim == 3:
            array_masked[:, ind[1], ind[0]] = array[:, ind[1], ind[0]]
        elif array.ndim == 4:
            array_masked[:, :, ind[1], ind[0]] = array[:, :, ind[1], ind[0]]

    return array_masked


def create_ringed_spider_mask(im_shape, ann_out, ann_in=0, sp_width=10,
                              sp_angle=0):
    """
    Mask out information is outside the annulus and inside the spiders (zeros).

    Parameters
    ----------
    im_shape : tuple of int
        Tuple of length two with 2d array shape (Y,X).
    ann_out : int
        Outer radius of the annulus.
    ann_in : int
        Inner radius of the annulus.
    sp_width : int
        Width of the spider arms (3 branches).
    sp_angle : int
        angle of the first spider arm (on the positive horizontal axis) in
        counter-clockwise sense.

    Returns
    -------
    mask : array_like
        2d array of zeros and ones.

    """
    mask = np.zeros(im_shape)

    s = im_shape[0]
    r = s/2
    theta = np.arctan2(sp_width/2, r)

    t0 = np.array([theta, np.pi-theta, np.pi+theta, np.pi*2 - theta])
    t1 = t0 + sp_angle/180 * np.pi
    t2 = t1 + np.pi/3
    t3 = t2 + np.pi/3

    x1 = r * np.cos(t1) + s/2
    y1 = r * np.sin(t1) + s/2
    x2 = r * np.cos(t2) + s/2
    y2 = r * np.sin(t2) + s/2
    x3 = r * np.cos(t3) + s/2
    y3 = r * np.sin(t3) + s/2

    rr1, cc1 = polygon(y1, x1)
    rr2, cc2 = polygon(y2, x2)
    rr3, cc3 = polygon(y3, x3)

    cy, cx = frame_center(mask)
    rr0, cc0 = circle(cy, cx, min(ann_out, cy))
    rr4, cc4 = circle(cy, cx, ann_in)

    mask[rr0, cc0] = 1
    mask[rr1, cc1] = 0
    mask[rr2, cc2] = 0
    mask[rr3, cc3] = 0
    mask[rr4, cc4] = 0
    return mask


def dist(yc, xc, y1, x1):
    """ Returns the Euclidean distance between two points.
    """
    return np.sqrt((yc-y1)**2 + (xc-x1)**2)


def frame_center(array, verbose=False):
    """ Returns the coordinates y,x of the frame(s) center.

    Parameters
    ----------
    array : array_like
        2d or 3d array.
    verbose : bool optional
        If True the center coordinates are printed out.

    Returns
    -------
    y, x : float
        coordinates of the frame center.
    """
    if array.ndim == 2:
        cy = array.shape[0]/2 - 0.5
        cx = array.shape[1]/2 - 0.5
    elif array.ndim == 3:
        cy = array[0].shape[0] / 2 - 0.5
        cx = array[0].shape[1] / 2 - 0.5
    elif array.ndim == 4:
        cy = array[0, 0].shape[0] / 2 - 0.5
        cx = array[0, 0].shape[1] / 2 - 0.5
    else:
        raise ValueError('Input array is not a 2d, 3d or 4d array')

    if verbose:
        print('Center px coordinates at x,y = ({}, {})'.format(cx, cy))
    return cy, cx

<<<<<<< HEAD

def get_square(array, size, y, x, position=False, force=False):
=======
    
def get_square(array, size, y, x, position=False, force=False, verbose=True):
>>>>>>> a07bf79c
    """ Returns an square subframe from a 2d array or image.

    Parameters
    ----------
    array : array_like
        Input frame.
    size : int
        Size of the subframe.
    y : int
        Y coordinate of the center of the subframe (obtained with the function
        ``frame_center``).
    x : int
        X coordinate of the center of the subframe (obtained with the function
        ``frame_center``).
    position : bool, optional
        If set to True return also the coordinates of the bottom-left vertex.
    force : bool, optional
        Size and the size of the 2d array must be both even or odd. With
        ``force`` set to True this condition can be avoided.
<<<<<<< HEAD

=======
    verbose : bool optional
        If True, warning messages might be shown.
        
>>>>>>> a07bf79c
    Returns
    -------
    array_out : array_like
        Sub array.

    """
    size_init = array.shape[0]  # assuming square frames

    if array.ndim != 2:
        raise TypeError('Input array is not a frame or 2d array.')
    if not isinstance(size, int):
        raise TypeError('`Size` must be integer')
    if size >= size_init:  # assuming square frames
        msg = "`Size` is equal to or bigger than the initial frame size"
        raise ValueError(msg)

    if not force:
        # Even input size
        if size_init % 2 == 0:
            # Odd size
            if size % 2 != 0:
                size += 1
                if verbose:
                    print("`Size` is odd (while input frame size is even). "
                          "Setting `size` to {} pixels".format(size))
        # Odd input size
        else:
            # Even size
            if size % 2 == 0:
                size += 1
                if verbose:
                    print("`Size` is even (while input frame size is odd). "
                          "Setting `size` to {} pixels".format(size))
    else:
        # Even input size
        if size_init % 2 == 0:
            # Odd size
            if size % 2 != 0 and verbose:
                print("WARNING: `size` is odd while input frame size is even. "
                      "Make sure the center coordinates are set properly")
        # Odd input size
        else:
            # Even size
            if size % 2 == 0 and verbose:
                print("WARNING: `size` is even while input frame size is odd. "
                      "Make sure the center coordinates are set properly")

    # wing is added to the sides of the subframe center
    if size % 2 != 0:
        wing = size // 2
    else:
        wing = size / 2 - 0.5

    y0 = int(y - wing)
    y1 = int(y + wing + 1)  # +1 cause endpoint is excluded when slicing
    x0 = int(x - wing)
    x1 = int(x + wing + 1)
    if (y0 or x0) < 0 or (y1 or x1) > size_init:   # assuming square frames
        raise RuntimeError("A square subframe cannot be obtained given the "
                           "size and y,x combination")

<<<<<<< HEAD
    array_view = array[y0: y1, x0: x1].copy()

=======
    array_out = array[y0: y1, x0: x1].copy()
    
>>>>>>> a07bf79c
    if position:
        return array_out, y0, x0
    else:
        return array_out


def get_circle(array, radius, output_values=False, cy=None, cx=None):
    """Returns a centered circular region from a 2d ndarray. All the outer
    pixels are set to zeros.

    Parameters
    ----------
    array : array_like
        Input 2d array or image.
    radius : int
        The radius of the circular region.
    output_values : bool, optional
        Sets the type of output.
    cy, cx : int, optional
        Coordinates of the circle center.

    Returns
    -------
    values : array_like
        1d array with the values of the pixels in the circular region.
    array_masked : array_like
        Input array with the circular mask applied.
    """
    if array.ndim != 2:
        raise TypeError('Input array is not a frame or 2d array.')
    sy, sx = array.shape
    if cy is None or cx is None:
        cy, cx = frame_center(array, verbose=False)

    # ogrid is a multidim mesh creator (faster than mgrid)
    yy, xx = np.ogrid[:sy,:sx]
    circle = (yy - cy) ** 2 + (xx - cx) ** 2  # eq of circle. sq dist to center
    circle_mask = circle < radius ** 2  # mask of 1's and 0's
    if output_values:
        values = array[circle_mask]
        return values
    else:
        array_masked = array * circle_mask
        return array_masked


def get_ellipse(array, a, b, PA, output_values=False, cy=None, cx=None,
                output_indices=False):
    """ Returns a centered elliptical region from a 2d ndarray. All the rest
    pixels are set to zeros.

    Parameters
    ----------
    array : array_like
        Input 2d array or image.
    a : float or int
        Semi-major axis.
    b : float or int
        Semi-minor axis.
    PA : deg, float
        The PA of the semi-major axis.
    output_values : bool, optional
        If True returns the values of the pixels in the annulus.
    cy, cx : int or None, optional
        Coordinates of the circle center. If ``None``, the center is determined
        by the ``frame_center`` function.
    output_indices : bool, optional
        If True returns the indices inside the annulus.

    Returns
    -------
    Depending on output_values, output_indices:
    values : array_like
        1d array with the values of the pixels in the circular region.
    array_masked : array_like
        Input array with the circular mask applied.
    y, x : array_like
        Coordinates of pixels in circle.
    """

    if array.ndim != 2:
        raise TypeError('Input array is not a frame or 2d array.')
    sy, sx = array.shape
    if cy is None or cx is None:
        cy, cx = frame_center(array, verbose=False)

    # Definition of other parameters of the ellipse
    f = np.sqrt(a ** 2 - b ** 2)  # distance between center and foci of the ellipse
    PA_rad = np.deg2rad(PA)
    pos_f1 = (cy + f * np.cos(PA_rad), cx + f * np.sin(PA_rad))  # coords of first focus
    pos_f2 = (cy - f * np.cos(PA_rad), cx - f * np.sin(PA_rad))  # coords of second focus

    yy, xx = np.ogrid[:sy, :sx]
    # ogrid is a multidim mesh creator (faster than mgrid)
    ellipse = dist(yy, xx, pos_f1[0], pos_f1[1]) + dist(yy, xx, pos_f2[0],
                                                        pos_f2[1])
    ellipse_mask = ellipse < 2 * a  # mask of 1's and 0's

    if output_values and not output_indices:
        values = array[ellipse_mask]
        return values
    elif output_indices and not output_values:
        indices = np.array(np.where(ellipse_mask))
        y = indices[0]
        x = indices[1]
        return y, x
    elif output_indices and output_values:
        msg = 'output_values and output_indices cannot be both True.'
        raise ValueError(msg)
    else:
        array_masked = array * ellipse_mask
        return array_masked


def get_annulus_segments(data, inner_radius, width, nsegm=1, theta_init=0,
                         optim_scale_fact=1, output_values=False):
    """ Returns indices or values in segments of a centerered annulus from a
    2d ndarray.

    Parameters
    ----------
    data : array_like or tuple
        Input 2d array (image) ot tuple with its shape.
    inner_radius : float
        The inner radius of the donut region.
    width : float
        The size of the annulus.
    nsegm : int
        Number of segments of annulus to be extracted.
    theta_init : int
        Initial azimuth [degrees] of the first segment, counting from the
        postivie y-axis clockwise.
    optim_scale_fact : float
        To enlarge the width of the segments, which can then be used as
        optimization segments (e.g. in LOCI).
    output_values : bool, optional
        If True returns the values of the pixels in the each quadrant instead
        of the indices.

    Returns
    -------
    indices : list with lenght nsegm
        Coordinates of pixels for each annulus segment.
    If output_values is True the pixel values are returned instead.

    """
    if isinstance(data, np.ndarray):
        array = data
        if array.ndim != 2:
            raise TypeError('`data` is not a frame or 2d array')
    elif isinstance(data, tuple):
        array = np.zeros(data)
    else:
        raise TypeError('`data` must be a tuple (shape) or a 2d array')

    if not isinstance(nsegm, int):
        raise TypeError('`nsegm` must be an integer')

    cy, cx = frame_center(array)
    azimuth_coverage = np.deg2rad(int(np.ceil(360 / nsegm)))
    twopi = 2 * np.pi

    xx, yy = np.mgrid[:array.shape[0], :array.shape[1]]
    rad = np.sqrt((xx - cx) ** 2 + (yy - cy) ** 2)
    phi = np.arctan2(yy - cy, xx - cx)
    phirot = phi % twopi
    outer_radius = inner_radius + (width*optim_scale_fact)
    indices = []

    for i in range(nsegm):
        phi_start = np.deg2rad(theta_init) + (i * azimuth_coverage)
        phi_end = phi_start + azimuth_coverage

        if phi_start < twopi and phi_end > twopi:
            indices.append(
                np.where((rad >= inner_radius) & (rad < outer_radius) &
                         (phirot >= phi_start) & (phirot <= twopi) |
                         (rad >= inner_radius) & (rad < outer_radius) &
                         (phirot >= 0) & (phirot < phi_end - twopi)))
        elif phi_start >= twopi and phi_end > twopi:
            indices.append(
                np.where((rad >= inner_radius) & (rad < outer_radius) &
                         (phirot >= phi_start - twopi) &
                         (phirot < phi_end - twopi)))
        else:
            indices.append(
                    np.where((rad >= inner_radius) & (rad < outer_radius) &
                             (phirot >= phi_start) & (phirot < phi_end)))

    if output_values:
        values = [array[segment] for segment in indices]
        return np.array(values)
    else:
        return indices


# TODO: remove this in VIP v1.0.0. Replaced with get_annulus_segments
def get_annulus(array, inner_radius, width, output_values=False,
                output_indices=False):
    """Returns a centerered annulus from a 2d ndarray. All the rest pixels are
    set to zeros.

    Parameters
    ----------
    array : array_like
        Input 2d array or image.
    inner_radius : float
        The inner radius of the donut region.
    width : int
        The size of the annulus.
    output_values : bool, optional
        If True returns the values of the pixels in the annulus.
    output_indices : bool, optional
        If True returns the indices inside the annulus.

    Returns
    -------
    Depending on output_values, output_indices:
    values : array_like
        1d array with the values of the pixels in the annulus.
    array_masked : array_like
        Input array with the annular mask applied.
    y, x : array_like
        Coordinates of pixels in annulus.
    """
    if array.ndim != 2:
        raise TypeError('Input array is not a frame or 2d array')
    array = array.copy()
    cy, cx = frame_center(array)
    yy, xx = np.mgrid[:array.shape[0], :array.shape[1]]
    circle = np.sqrt((xx - cx)**2 + (yy - cy)**2)
    donut_mask = (circle <= (inner_radius + width)) & (circle >= inner_radius)
    if output_values and not output_indices:
        values = array[donut_mask]
        return values
    elif output_indices and not output_values:
        indices = np.array(np.where(donut_mask))
        y = indices[0]
        x = indices[1]
        return y, x
    elif output_indices and output_values:
        raise ValueError('output_values and output_indices cannot be both True')
    else:
        array_masked = array*donut_mask
        return array_masked


# TODO: VIP v1.0.0: make use of get_annulus_segments instead
def get_annulus_cube(array, inner_radius, width, output_values=False):
    """ Returns a centerered annulus from a 3d ndarray. All the rest pixels are
    set to zeros.

    Parameters
    ----------
    array : array_like
        Input 2d array or image.
    inner_radius : int
        The inner radius of the donut region.
    width : int
        The size of the annulus.
    output_values : {False, True}, optional
        If True returns the values of the pixels in the annulus.

    Returns
    -------
    Depending on output_values:
    values : array_like
        1d array with the values of the pixels in the circular region.
    array_masked : array_like
        Input array with the annular mask applied.

    """
    if array.ndim != 3:
        raise TypeError('Input array is not a cube or 3d array.')
    arr_annulus = np.empty_like(array)
    if output_values:
        values = []
        for i in range(array.shape[0]):
            values.append(get_annulus(array[i], inner_radius, width,
                                      output_values=True))
        return np.array(values)
    else:
        for i in range(array.shape[0]):
            arr_annulus[i] = get_annulus(array[i], inner_radius, width)
        return arr_annulus


def get_ell_annulus(array, a, b, PA, width, output_values=False,
                    output_indices=False, cy=None, cx=None):
    """Returns a centered elliptical annulus from a 2d ndarray. All the rest
    pixels are set to zeros.

    Parameters
    ----------
    array : array_like
        Input 2d array or image.
    a : flt
        Semi-major axis.
    b : flt
        Semi-minor axis.
    PA : deg
        The PA of the semi-major axis.
    width : flt
        The size of the annulus along the semi-major axis; it is proportionnally
        thinner along the semi-minor axis).
    output_values : {False, True}, optional
        If True returns the values of the pixels in the annulus.
    output_indices : {False, True}, optional
        If True returns the indices inside the annulus.
    cy,cx: float, optional
        Location of the center of the annulus to be defined. If not provided,
    it assumes the annuli are centered on the frame.

    Returns
    -------
    Depending on output_values, output_indices:
    values : array_like
        1d array with the values of the pixels in the annulus.
    array_masked : array_like
        Input array with the annular mask applied.
    y, x : array_like
        Coordinates of pixels in annulus.

    """
    if array.ndim != 2:
        raise TypeError('Input array is not a frame or 2d array.')
    if cy is None or cx is None:
        cy, cx = frame_center(array)
    sy, sx = array.shape

    width_a = width
    width_b = width * b / a

    # Definition of big ellipse
    f_big = np.sqrt((a + width_a / 2) ** 2 - (b + width_b / 2) ** 2)
            # distance between center and foci of the ellipse
    PA_rad = np.deg2rad(PA)
    pos_f1_big = (cy + f_big * np.cos(PA_rad),
                  cx + f_big * np.sin(PA_rad))  # coords of first focus
    pos_f2_big = (cy - f_big * np.cos(PA_rad),
                  cx - f_big * np.sin(PA_rad))  # coords of second focus

    # Definition of small ellipse
    f_sma = np.sqrt((a - width_a / 2) ** 2 - (b - width_b / 2) ** 2)
            # distance between center and foci of the ellipse
    pos_f1_sma = (cy + f_sma * np.cos(PA_rad),
                  cx + f_sma * np.sin(PA_rad))  # coords of first focus
    pos_f2_sma = (cy - f_sma * np.cos(PA_rad),
                  cx - f_sma * np.sin(PA_rad))  # coords of second focus

    yy, xx = np.ogrid[:sy, :sx]
    big_ellipse = dist(yy, xx, pos_f1_big[0], pos_f1_big[1]) + \
                  dist(yy, xx, pos_f2_big[0], pos_f2_big[ 1])
    small_ellipse = dist(yy, xx, pos_f1_sma[0], pos_f1_sma[1]) + \
                    dist(yy, xx, pos_f2_sma[0], pos_f2_sma[1])
    ell_ann_mask = ((big_ellipse < 2 * (a + width / 2)) &
                    (small_ellipse >= 2 * (a - width / 2)))# mask of 1's and 0's

    if output_values and not output_indices:
        values = array[ell_ann_mask]
        return values
    elif output_indices and not output_values:
        indices = np.array(np.where(ell_ann_mask))
        y = indices[0]
        x = indices[1]
        return y, x
    elif output_indices and output_values:
        msg = 'output_values and output_indices cannot be both True.'
        raise ValueError(msg)
    else:
        array_masked = array * ell_ann_mask
        return array_masked


def matrix_scaling(matrix, scaling):
    """ Scales a matrix using sklearn.preprocessing.scale function.

    Parameters
    ----------
    matrix : array_like
        Input 2d array.
    scaling : {None, 'temp-mean', 'spat-mean', 'temp-standard', 'spat-standard'}, str optional
        With None, no scaling is performed on the input data before SVD. With
        "temp-mean" then temporal px-wise mean subtraction is done, with
        "spat-mean" then the spatial mean is subtracted, with "temp-standard"
        temporal mean centering plus scaling to unit variance is done and with
        "spat-standard" spatial mean centering plus scaling to unit variance is
        performed.

    Returns
    -------
    matrix : array_like
        2d array with scaled values.
    """
    if scaling is None:
        pass
    elif scaling == 'temp-mean':
        matrix = scale(matrix, with_mean=True, with_std=False)
    elif scaling == 'spat-mean':
        matrix = scale(matrix, with_mean=True, with_std=False, axis=1)
    elif scaling == 'temp-standard':
        matrix = scale(matrix, with_mean=True, with_std=True)
    elif scaling == 'spat-standard':
        matrix = scale(matrix, with_mean=True, with_std=True, axis=1)
    else:
        raise ValueError('Scaling mode not recognized')

    return matrix


def prepare_matrix(array, scaling=None, mask_center_px=None, mode='fullfr',
                   annulus_radius=None, annulus_width=None, verbose=True):
    """ Builds the matrix for the SVD/PCA and other matrix decompositions,
    centers the data and masks the frames central area if needed.

    Parameters
    ----------
    array : array_like
        Input cube, 3d array.
    scaling : {None, 'temp-mean', 'spat-mean', 'temp-standard', 'spat-standard'}
        With None, no scaling is performed on the input data before SVD. With
        "temp-mean" then temporal px-wise mean subtraction is done, with
        "spat-mean" then the spatial mean is subtracted, with "temp-standard"
        temporal mean centering plus scaling to unit variance is done and with
        "spat-standard" spatial mean centering plus scaling to unit variance is
        performed.
    mask_center_px : None or Int, optional
        Whether to mask the center of the frames or not.
    mode : {'fullfr', 'annular'}, str optional
        Whether to use the whole frames or a single annulus.
    annulus_radius : float, optional
        Distance in pixels from the center of the frame to the center of the
        annulus.
    annulus_width : float, optional
        Width of the annulus in pixels.
    verbose : {True, False}, bool optional
        If True prints intermediate info and timing.

    Returns
    -------
    If mode is `annular` then the indices of the annulus (yy, xx) are returned
    along with the matrix.

    matrix : array_like
        Out matrix whose rows are vectorized frames from the input cube.

    """
    if mode == 'annular':
        if annulus_radius is None or annulus_width is None:
            raise ValueError('Annulus_radius and/or annulus_width can be None '
                             'in annular mode')
        fr_size = array.shape[1]
        inrad = annulus_radius - int(np.round(annulus_width / 2.))
        ind = get_annulus_segments((fr_size, fr_size), inrad, annulus_width,
                                   nsegm=1)[0]
        yy, xx = ind
        matrix = array[:, yy, xx]

        matrix = matrix_scaling(matrix, scaling)

        if verbose:
            msg = 'Done vectorizing the cube annulus. Matrix shape: ({}, {})'
            print(msg.format(matrix.shape[0], matrix.shape[1]))
        return matrix, ind

    elif mode == 'fullfr':
        if mask_center_px:
            array = mask_circle(array, mask_center_px)

        nfr = array.shape[0]
        matrix = np.reshape(array, (nfr, -1))  # == for i: array[i].flatten()

        matrix = matrix_scaling(matrix, scaling)

        if verbose:
            msg = 'Done vectorizing the frames. Matrix shape: ({}, {})'
            print(msg.format(matrix.shape[0], matrix.shape[1]))
        return matrix


def reshape_matrix(array, y, x):
    """ Converts a matrix whose rows are vectorized frames to a cube with
    reshaped frames.
    """
    return array.reshape(array.shape[0], y, x)<|MERGE_RESOLUTION|>--- conflicted
+++ resolved
@@ -185,13 +185,8 @@
         print('Center px coordinates at x,y = ({}, {})'.format(cx, cy))
     return cy, cx
 
-<<<<<<< HEAD
-
-def get_square(array, size, y, x, position=False, force=False):
-=======
     
 def get_square(array, size, y, x, position=False, force=False, verbose=True):
->>>>>>> a07bf79c
     """ Returns an square subframe from a 2d array or image.
 
     Parameters
@@ -211,18 +206,14 @@
     force : bool, optional
         Size and the size of the 2d array must be both even or odd. With
         ``force`` set to True this condition can be avoided.
-<<<<<<< HEAD
-
-=======
     verbose : bool optional
         If True, warning messages might be shown.
-        
->>>>>>> a07bf79c
+
     Returns
     -------
     array_out : array_like
         Sub array.
-
+        
     """
     size_init = array.shape[0]  # assuming square frames
 
@@ -279,13 +270,8 @@
         raise RuntimeError("A square subframe cannot be obtained given the "
                            "size and y,x combination")
 
-<<<<<<< HEAD
-    array_view = array[y0: y1, x0: x1].copy()
-
-=======
     array_out = array[y0: y1, x0: x1].copy()
     
->>>>>>> a07bf79c
     if position:
         return array_out, y0, x0
     else:
